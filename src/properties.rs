
use std::fmt;
use std::panic;

use data::*;
use generators::*;

/// Configuration that allows the user to override how many tests, skipped-tests etc.
/// are permitted.
#[derive(Debug, Clone)]
pub struct CheckConfig {
    num_tests: usize,
    max_skips: usize,
}

impl Default for CheckConfig {
    fn default() -> Self {
        let num_tests = 100;
        CheckConfig {
            num_tests: num_tests,
            max_skips: num_tests * 10,
        }
    }
}
impl CheckConfig {
    /// Overrides how many tests (either failing or successful) are executed.
    pub fn num_tests(&self, num_tests: usize) -> Self {
        CheckConfig {
            num_tests,
            ..self.clone()
        }
    }
    /// Overrides how many times the generators can skip generation before we
    /// abort the test run.
    pub fn max_skips(&self, max_skips: usize) -> Self {
        CheckConfig {
            max_skips,
            ..self.clone()
        }
    }
    /// This is the main entry point for users of the library.
    pub fn property<G: Generator>(&self, gen: G) -> Property<G> {
        Property {
            config: self.clone(),
            gen: gen,
        }
    }
}

/// This represents a configuration for a particular test, ie: a set of generators
/// and a (currently fixed) set of test parameters.
pub struct Property<G> {
    config: CheckConfig,
    gen: G,
}

/// This represents something that a check can return.
pub trait CheckResult {
    /// Check whether this result witnesses a failure.
    fn is_failure(&self) -> bool;
}

/// See [`CheckConfig::property`](struct.CheckConfig.html#method.property)
/// Initiates a test with default configuration.
pub fn property<G: Generator>(gen: G) -> Property<G> {
    CheckConfig::default().property(gen)
}

#[derive(Debug, Clone, Default)]
struct Stats {
    tests_run: usize,
    items_skipped: usize,
}

impl<G: Generator> Property<G>
where
    G::Item: fmt::Debug,
{
    /// Use this function to sepecify the thing you wish to check. Because we include the
    /// debug representation of the input and the output within the
    pub fn check<R: CheckResult + fmt::Debug, F: Fn(G::Item) -> R>(self, subject: F) {
<<<<<<< HEAD
        let mut tests_run = 0usize;
        let mut items_skipped = 0usize;
        while tests_run < self.config.num_tests {
            let mut src = RngSource::new();
            let mut pool = InfoRecorder::new(&mut src);
            trace!("Tests run: {}; skipped:{}", tests_run, items_skipped);
            let result = self.gen.generate(&mut pool);
            let pool = pool.into_pool();
            match result {
                Ok(arg) => {
                    let res = Self::attempt(&subject, arg);
                    trace!(
                        "Result: {:?} -> {:?}",
                        self.gen.generate(&mut pool.replay()),
                        res
=======
        let mut stats = Stats::default();
        while stats.tests_run < self.config.num_tests {
            trace!("Tests run: {}; skipped:{}", stats.tests_run, stats.items_skipped);
            self.try_one(&mut stats, &subject)
        }
        trace!("Completing okay");
    }

    fn try_one<R: CheckResult + fmt::Debug, F: Fn(G::Item) -> R>(
            &self, stats: &mut Stats, subject: &F) {
        let mut pool = InfoPool::new();
        match self.gen.generate(&mut pool.tap()) {
            Ok(arg) => {
                stats.tests_run += 1;
                self.try_example(subject, pool, arg)
            }
            Err(DataError::SkipItem) => {
                stats.items_skipped += 1;
                trace!("Skip");

                if stats.items_skipped >= self.config.max_skips {
                    panic!(
                        "Could not finish on {}/{} tests (have skipped {} times)",
                        stats.tests_run,
                        self.config.num_tests,
                        stats.items_skipped
>>>>>>> 813cf238
                    );
                }
            }
            Err(e) => {
                debug!("Data generation failure: {:?}", e);
            }
        }
    }

    fn try_example<R: CheckResult + fmt::Debug, F: Fn(G::Item) -> R>(&self, subject: &F, pool: InfoPool, arg: G::Item) {
        let res = Self::attempt(&subject, arg);
        trace!(
            "Result: {:?} -> {:?}",
            self.gen.generate(&mut pool.replay()),
            res
        );
        if res.is_failure() {
            let minpool = find_minimal(
                &self.gen,
                pool,
                |v| {
                    trace!("Shrink attempt: {:?}", v);
                    let res = Self::attempt(&subject, v);
                    trace!("Shrink attempt -> {:?}", res);
                    res.is_failure()
                    },
            );
            trace!("Minpool: {:?}", minpool);
            trace!("Values: {:?}", self.gen.generate(&mut minpool.replay()));
            panic!(
                "Predicate failed for argument {:?}; check returned {:?}",
                self.gen.generate(&mut minpool.replay()),
                res
            )
        }

    }

    fn attempt<R: CheckResult, F: Fn(G::Item) -> R>(subject: F, arg: G::Item) -> Result<R, String> {
        let res = panic::catch_unwind(panic::AssertUnwindSafe(|| subject(arg)));
        match res {
            Ok(r) => Ok(r),
            Err(err) => {
                let msg = if let Some(s) = err.downcast_ref::<&str>() {
                    s.to_string()
                } else if let Some(s) = err.downcast_ref::<String>() {
                    s.to_string()
                } else {
                    format!("Unrecognised panic result: {:?}", err)
                };
                Err(msg)
            }
        }
    }
}

impl CheckResult for bool {
    fn is_failure(&self) -> bool {
        !self
    }
}

impl<O: CheckResult, E> CheckResult for Result<O, E> {
    fn is_failure(&self) -> bool {
        self.as_ref().map(|r| r.is_failure()).unwrap_or(true)
    }
}

impl CheckResult for () {
    fn is_failure(&self) -> bool {
        false
    }
}<|MERGE_RESOLUTION|>--- conflicted
+++ resolved
@@ -79,23 +79,6 @@
     /// Use this function to sepecify the thing you wish to check. Because we include the
     /// debug representation of the input and the output within the
     pub fn check<R: CheckResult + fmt::Debug, F: Fn(G::Item) -> R>(self, subject: F) {
-<<<<<<< HEAD
-        let mut tests_run = 0usize;
-        let mut items_skipped = 0usize;
-        while tests_run < self.config.num_tests {
-            let mut src = RngSource::new();
-            let mut pool = InfoRecorder::new(&mut src);
-            trace!("Tests run: {}; skipped:{}", tests_run, items_skipped);
-            let result = self.gen.generate(&mut pool);
-            let pool = pool.into_pool();
-            match result {
-                Ok(arg) => {
-                    let res = Self::attempt(&subject, arg);
-                    trace!(
-                        "Result: {:?} -> {:?}",
-                        self.gen.generate(&mut pool.replay()),
-                        res
-=======
         let mut stats = Stats::default();
         while stats.tests_run < self.config.num_tests {
             trace!("Tests run: {}; skipped:{}", stats.tests_run, stats.items_skipped);
@@ -106,8 +89,11 @@
 
     fn try_one<R: CheckResult + fmt::Debug, F: Fn(G::Item) -> R>(
             &self, stats: &mut Stats, subject: &F) {
-        let mut pool = InfoPool::new();
-        match self.gen.generate(&mut pool.tap()) {
+        let mut src = RngSource::new();
+        let mut pool = InfoRecorder::new(&mut src);
+        let result = self.gen.generate(&mut pool);
+        let pool = pool.into_pool();
+        match result {
             Ok(arg) => {
                 stats.tests_run += 1;
                 self.try_example(subject, pool, arg)
@@ -122,7 +108,6 @@
                         stats.tests_run,
                         self.config.num_tests,
                         stats.items_skipped
->>>>>>> 813cf238
                     );
                 }
             }
